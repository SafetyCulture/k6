--- conflicted
+++ resolved
@@ -317,12 +317,7 @@
 		Timeout:   2 * time.Second,
 		KeepAlive: 10 * time.Second,
 		DualStack: true,
-<<<<<<< HEAD
-	})
-
-=======
 	}, netext.NewResolver(net.LookupIP, 0, types.DNSfirst, types.DNSpreferIPv4))
->>>>>>> 03ae5f72
 	dialer.Hosts = map[string]*lib.HostAddress{
 		httpDomain:  httpDomainValue,
 		httpsDomain: httpsDomainValue,
